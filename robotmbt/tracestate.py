# -*- coding: utf-8 -*-
from robotmbt.modelspace import ModelSpace
from robotmbt.suitedata import Scenario


# BSD 3-Clause License
#
# Copyright (c) 2022, J. Foederer
# All rights reserved.
#
# Redistribution and use in source and binary forms, with or without
# modification, are permitted provided that the following conditions are met:
#
# 1. Redistributions of source code must retain the above copyright notice, this
#    list of conditions and the following disclaimer.
#
# 2. Redistributions in binary form must reproduce the above copyright notice,
#    this list of conditions and the following disclaimer in the documentation
#    and/or other materials provided with the distribution.
#
# 3. Neither the name of the copyright holder nor the names of its
#    contributors may be used to endorse or promote products derived from
#    this software without specific prior written permission.
#
# THIS SOFTWARE IS PROVIDED BY THE COPYRIGHT HOLDERS AND CONTRIBUTORS "AS IS"
# AND ANY EXPRESS OR IMPLIED WARRANTIES, INCLUDING, BUT NOT LIMITED TO, THE
# IMPLIED WARRANTIES OF MERCHANTABILITY AND FITNESS FOR A PARTICULAR PURPOSE ARE
# DISCLAIMED. IN NO EVENT SHALL THE COPYRIGHT HOLDER OR CONTRIBUTORS BE LIABLE
# FOR ANY DIRECT, INDIRECT, INCIDENTAL, SPECIAL, EXEMPLARY, OR CONSEQUENTIAL
# DAMAGES (INCLUDING, BUT NOT LIMITED TO, PROCUREMENT OF SUBSTITUTE GOODS OR
# SERVICES; LOSS OF USE, DATA, OR PROFITS; OR BUSINESS INTERRUPTION) HOWEVER
# CAUSED AND ON ANY THEORY OF LIABILITY, WHETHER IN CONTRACT, STRICT LIABILITY,
# OR TORT (INCLUDING NEGLIGENCE OR OTHERWISE) ARISING IN ANY WAY OUT OF THE USE
# OF THIS SOFTWARE, EVEN IF ADVISED OF THE POSSIBILITY OF SUCH DAMAGE.

<<<<<<< HEAD
import random
=======
>>>>>>> edf1339c
class TraceSnapShot:
    def __init__(self, id: str, inserted_scenario: str | Scenario, model_state: ModelSpace, drought: int = 0):
        self.id: str = id
        self.scenario: str | Scenario = inserted_scenario
        self.model: ModelSpace = model_state.copy()
        self.coverage_drought: int = drought


class TraceState:
    def __init__(self, n_scenarios: int):
        # coverage pool: True means scenario is in trace
        self._c_pool: list[bool] = [False] * n_scenarios

        # Keeps track of the scenarios already tried at each step in the trace
        self._tried: list[list[int]] = [[]]

        # Choice trace, when was which scenario inserted (e.g. ['1', '2.1', '3', '2.0'])
        self._trace: list[str] = []

        # Keeps details for elements in trace
        self._snapshots: list[TraceSnapShot] = []
        self._open_refinements: list[int] = []

    @property
    def model(self) -> ModelSpace | None:
        """returns the model as it is at the end of the current trace"""
        return self._snapshots[-1].model.copy() if self._trace else None

    @property
    def tried(self) -> tuple[int, ...]:
        """returns the indices that were rejected or previously inserted at the current position"""
        return tuple(self._tried[-1])

    def coverage_reached(self) -> bool:
        return all(self._c_pool)

    @property
    def coverage_drought(self) -> int:
        """Number of scenarios since last new coverage"""
        return self._snapshots[-1].coverage_drought if self._snapshots else 0

    def get_trace(self) -> list[str | Scenario]:
        return [snap.scenario for snap in self._snapshots]

<<<<<<< HEAD
    def next_candidate(self, retry=False):
        if not retry:
            return None
        untried_candidates = [i for i in range(len(self._c_pool)) if i not in self._tried[-1]]
        uncovered_candidates = [i for i in untried_candidates if not self._c_pool[i]]
        if uncovered_candidates:
            return random.choice(uncovered_candidates)
        if not retry or not untried_candidates:
            return None
        return random.choice(untried_candidates)
=======
    def next_candidate(self, retry: bool = False) -> int | None:
        for i in range(len(self._c_pool)):
            if i not in self._tried[-1] and not self._is_refinement_active(i) and self.count(i) == 0:
                return i

        if not retry:
            return None

        for i in range(len(self._c_pool)):
            if i not in self._tried[-1] and not self._is_refinement_active(i):
                return i

        return None
>>>>>>> edf1339c

    def count(self, index: int) -> int:
        """Count the number of times the index is present in the trace.
        unfinished partial scenarios are excluded."""
        return self._trace.count(str(index)) + self._trace.count(str(f"{index}.0"))

    def highest_part(self, index: int) -> int:
        """Given the current trace and an index, returns the highest part number of an ongoing
        refinement for the related scenario. Returns 0 when there is no refinement active."""
        for i in range(1, len(self._trace) + 1):
            if self._trace[-i] == f'{index}':
                return 0

            if self._trace[-i].startswith(f'{index}.'):
                return int(self._trace[-i].split('.')[1])

        return 0

    def _is_refinement_active(self, index: int) -> bool:
        return self.highest_part(index) != 0

    def find_scenarios_with_active_refinement(self) -> list[str | Scenario]:
        scenarios = []
        for i in self._open_refinements:
            index = -self._trace[::-1].index(f'{i}.1') - 1
            scenarios.append(self._snapshots[index].scenario)

        return scenarios

    def reject_scenario(self, i_scenario: int):
        """Trying a scenario excludes it from further cadidacy on this level"""
        self._tried[-1].append(i_scenario)

    def confirm_full_scenario(self, index: int, scenario: str, model: ModelSpace):
        if not self._c_pool[index]:
            self._c_pool[index] = True
            c_drought = 0
        else:
            c_drought = self.coverage_drought + 1

        if self._is_refinement_active(index):
            id = f"{index}.0"
            self._open_refinements.pop()
        else:
            id = str(index)
            self._tried[-1].append(index)
            self._tried.append([])

        self._trace.append(id)
        self._snapshots.append(TraceSnapShot(id, scenario, model, c_drought))

    def push_partial_scenario(self, index: int, scenario: str, model: ModelSpace):
        if self._is_refinement_active(index):
            id = f"{index}.{self.highest_part(index) + 1}"

        else:
            id = f"{index}.1"
            self._tried[-1].append(index)
            self._tried.append([])
            self._open_refinements.append(index)
        self._trace.append(id)
        self._snapshots.append(TraceSnapShot(
            id, scenario, model, self.coverage_drought))

    def can_rewind(self) -> bool:
        return len(self._trace) > 0

    def rewind(self) -> TraceSnapShot | None:
        id = self._trace.pop()
        index = int(id.split('.')[0])
        if id.endswith('.0'):
            self._snapshots.pop()
            self._open_refinements.append(index)
            while self._trace[-1] != f"{index}.1":
                self.rewind()
            return self.rewind()

        self._snapshots.pop()
        if '.' not in id or id.endswith('.1'):
            if self.count(index) == 0:
                self._c_pool[index] = False
            self._tried.pop()

            if id.endswith('.1'):
                self._open_refinements.pop()

        return self._snapshots[-1] if self._snapshots else None

    def __iter__(self):
        return iter(self._snapshots)

    def __getitem__(self, key):
        return self._snapshots[key]

    def __len__(self):
        return len(self._snapshots)<|MERGE_RESOLUTION|>--- conflicted
+++ resolved
@@ -33,10 +33,7 @@
 # OR TORT (INCLUDING NEGLIGENCE OR OTHERWISE) ARISING IN ANY WAY OUT OF THE USE
 # OF THIS SOFTWARE, EVEN IF ADVISED OF THE POSSIBILITY OF SUCH DAMAGE.
 
-<<<<<<< HEAD
-import random
-=======
->>>>>>> edf1339c
+
 class TraceSnapShot:
     def __init__(self, id: str, inserted_scenario: str | Scenario, model_state: ModelSpace, drought: int = 0):
         self.id: str = id
@@ -81,18 +78,6 @@
     def get_trace(self) -> list[str | Scenario]:
         return [snap.scenario for snap in self._snapshots]
 
-<<<<<<< HEAD
-    def next_candidate(self, retry=False):
-        if not retry:
-            return None
-        untried_candidates = [i for i in range(len(self._c_pool)) if i not in self._tried[-1]]
-        uncovered_candidates = [i for i in untried_candidates if not self._c_pool[i]]
-        if uncovered_candidates:
-            return random.choice(uncovered_candidates)
-        if not retry or not untried_candidates:
-            return None
-        return random.choice(untried_candidates)
-=======
     def next_candidate(self, retry: bool = False) -> int | None:
         for i in range(len(self._c_pool)):
             if i not in self._tried[-1] and not self._is_refinement_active(i) and self.count(i) == 0:
@@ -106,7 +91,6 @@
                 return i
 
         return None
->>>>>>> edf1339c
 
     def count(self, index: int) -> int:
         """Count the number of times the index is present in the trace.
