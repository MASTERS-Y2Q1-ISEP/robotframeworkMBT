--- conflicted
+++ resolved
@@ -98,8 +98,8 @@
             from_node = self._get_or_create_id(info.trace[i])
             to_node = self._get_or_create_id(info.trace[i + 1])
 
-            self.__add_node(from_node)
-            self.__add_node(to_node)
+            self._add_node(from_node)
+            self._add_node(to_node)
 
             if (from_node, to_node) not in self.networkx.edges:
                 self.networkx.add_edge(
@@ -118,27 +118,22 @@
         self.ids[new_id] = scenario
         return new_id
 
-    def __add_node(self, node: str):
+    def _add_node(self, node: str):
         """
         Add node if it doesn't already exist
         """
         if node not in self.networkx.nodes:
             self.networkx.add_node(node, label=self.ids[node].name)
 
-    def __set_starting_node(self, scenario: ScenarioInfo):
+    def _set_starting_node(self, scenario: ScenarioInfo):
         """
         Update the starting node.
         """
-<<<<<<< HEAD
-        node = self.__get_or_create_id(scenario)
-        self.__add_node(node)
-=======
         node = self._get_or_create_id(scenario)
-        self.add_node(node)
->>>>>>> d4dfd5c9
+        self._add_node(node)
         self.networkx.add_edge('start', node, label='')
 
-    def __set_ending_node(self, scenario: ScenarioInfo):
+    def _set_ending_node(self, scenario: ScenarioInfo):
         """
         Update the end node.
         """
@@ -148,8 +143,8 @@
         """
         Update the graph with information on the final trace.
         """
-        self.__set_starting_node(info.trace[0])
-        self.__set_ending_node(info.trace[-1])
+        self._set_starting_node(info.trace[0])
+        self._set_ending_node(info.trace[-1])
 
     def calculate_pos(self):
         """
@@ -190,13 +185,13 @@
         if len(info.trace) > 0:
             scenario = info.trace[-1]
 
-            from_node = self.__get_or_create_id(self.prev_state)
+            from_node = self._get_or_create_id(self.prev_state)
             if len(info.trace) == 1:
                 from_node = 'start'
-            to_node = self.__get_or_create_id(info.state)
-
-            self.__add_node(from_node)
-            self.__add_node(to_node)
+            to_node = self._get_or_create_id(info.state)
+
+            self._add_node(from_node)
+            self._add_node(to_node)
 
             if self.prev_trace_len < len(info.trace):
                 if (from_node, to_node) not in self.networkx.edges:
@@ -205,7 +200,7 @@
         self.prev_state = info.state
         self.prev_trace_len = len(info.trace)
 
-    def __get_or_create_id(self, state: StateInfo) -> str:
+    def _get_or_create_id(self, state: StateInfo) -> str:
         """
         Get the ID for a state that has been added before, or create and store a new one.
         """
@@ -217,7 +212,7 @@
         self.ids[new_id] = state
         return new_id
 
-    def __add_node(self, node: str):
+    def _add_node(self, node: str):
         """
         Add node if it doesn't already exist
         """
@@ -228,14 +223,13 @@
         """
         Update the graph with information on the final trace.
         """
-        self.__set_ending_node(info.state)
-
-    def __set_ending_node(self, state: StateInfo):
+        self._set_ending_node(info.state)
+
+    def _set_ending_node(self, state: StateInfo):
         """
         Update the end node.
         """
-        node = self.__get_or_create_id(state)
-        self.fixed.append(node)
+        self.end_node = self._get_or_create_id(state)
 
     def calculate_pos(self):
         """
