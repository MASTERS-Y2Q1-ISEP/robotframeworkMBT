import unittest
try:
    from robotmbt.visualise.models import *
    VISUALISE = True
except ImportError:
    VISUALISE = False

if VISUALISE:
  class TestVisualiseModels(unittest.TestCase):
    """
    Contains tests for robotmbt/visualise/models.py
    """

    """
    Class: ScenarioInfo
    """

    def test_scenarioInfo_str(self):
        si = ScenarioInfo('test')
        self.assertEqual(si.name, 'test')
        self.assertEqual(si.src_id, 'test')

    def test_scenarioInfo_Scenario(self):
        s = Scenario('test')
        s.src_id = 0
        si = ScenarioInfo(s)
        self.assertEqual(si.name, 'test')
        self.assertEqual(si.src_id, 0)

    """
    Class: TraceInfo
    """

    def test_create_TraceInfo(self):
        ts = TraceState(3)
        candidates = []
        for scenario in range(3):
            candidates.append(ts.next_candidate())
<<<<<<< HEAD
            ts.confirm_full_scenario(candidates[-1], str(scenario), {})
        ti = TraceInfo(trace=ts, state=ModelSpace())
=======
            ts.confirm_full_scenario(candidates[-1], scenario, {})
        ti = TraceInfo.from_trace_state(trace=ts, state=ModelSpace())
>>>>>>> 87ca4198

        self.assertEqual(ti.trace[0].name, str(0))
        self.assertEqual(ti.trace[1].name, str(1))
        self.assertEqual(ti.trace[2].name, str(2))

<<<<<<< HEAD
        # TODO check state
=======
        self.assertIsNotNone(ti.state)
        # TODO: add state tests to this.
>>>>>>> 87ca4198

    """
    Class: ScenarioGraph
    """

    def test_scenario_graph_init(self):
        sg = ScenarioGraph()
        self.assertIn('start', sg.networkx.nodes)
        self.assertEqual(sg.networkx.nodes['start']['label'], 'start')

    def test_scenario_graph_ids_empty(self):
        sg = ScenarioGraph()
        si = ScenarioInfo('test')
        node_id = sg._get_or_create_id(si)
        self.assertEqual(node_id, 'node0')

    def test_scenario_graph_ids_duplicate_scenario(self):
        sg = ScenarioGraph()
        si = ScenarioInfo('test')
        id0 = sg._get_or_create_id(si)
        id1 = sg._get_or_create_id(si)
        self.assertEqual(id0, id1)

    def test_scenario_graph_ids_different_scenarios(self):
        sg = ScenarioGraph()
        si0 = ScenarioInfo('test0')
        si1 = ScenarioInfo('test1')
        id0 = sg._get_or_create_id(si0)
        id1 = sg._get_or_create_id(si1)
        self.assertEqual(id0, 'node0')
        self.assertEqual(id1, 'node1')

    def test_scenario_graph_add_new_node(self):
        sg = ScenarioGraph()
        sg.ids['test'] = ScenarioInfo('test')
        sg._add_node('test')
        self.assertIn('test', sg.networkx.nodes)
        self.assertEqual(sg.networkx.nodes['test']['label'], 'test')

    def test_scenario_graph_add_existing_node(self):
        sg = ScenarioGraph()
        sg._add_node('start')
        self.assertIn('start', sg.networkx.nodes)
        self.assertEqual(len(sg.networkx.nodes), 1)

    def test_scenario_graph_update_visualisation_nodes(self):
        ts = TraceState(3)
        candidates = []
        for scenario in range(3):
            candidates.append(ts.next_candidate())
<<<<<<< HEAD
            ts.confirm_full_scenario(candidates[-1], str(scenario), {})
        ti = TraceInfo(trace=ts, state=ModelSpace())
=======
            ts.confirm_full_scenario(candidates[-1], scenario, {})
        ti = TraceInfo.from_trace_state(ts, ModelSpace())
>>>>>>> 87ca4198
        sg = ScenarioGraph()
        sg.update_visualisation(ti)

        self.assertIn('node0', sg.networkx.nodes)
        self.assertEqual(sg.networkx.nodes['node0']['label'], str(0))
        self.assertIn('node1', sg.networkx.nodes)
        self.assertEqual(sg.networkx.nodes['node1']['label'], str(1))
        self.assertIn('node2', sg.networkx.nodes)
        self.assertEqual(sg.networkx.nodes['node2']['label'], str(2))

    def test_scenario_graph_update_visualisation_edges(self):
        ts = TraceState(3)
        candidates = []
        for scenario in range(3):
            candidates.append(ts.next_candidate())
<<<<<<< HEAD
            ts.confirm_full_scenario(candidates[-1], str(scenario), {})
        ti = TraceInfo(trace=ts, state=ModelSpace())
=======
            ts.confirm_full_scenario(candidates[-1], scenario, {})
        ti = TraceInfo.from_trace_state(ts, ModelSpace())
>>>>>>> 87ca4198
        sg = ScenarioGraph()
        sg.update_visualisation(ti)

        self.assertIn(('node0', 'node1'), sg.networkx.edges)
        self.assertIn(('node1', 'node2'), sg.networkx.edges)

        edge_labels = nx.get_edge_attributes(sg.networkx, "label")
        self.assertEqual(edge_labels[('node0', 'node1')], '')
        self.assertEqual(edge_labels[('node1', 'node2')], '')

    def test_scenario_graph_update_visualisation_single_node(self):
        ts = TraceState(1)
        ts.confirm_full_scenario(0, 'one', {})
        self.assertEqual(ts.get_trace(), ['one'])
<<<<<<< HEAD
        ti = TraceInfo(trace=ts, state=ModelSpace())
=======
        ti = TraceInfo.from_trace_state(ts, ModelSpace())
>>>>>>> 87ca4198
        sg = ScenarioGraph()
        sg.update_visualisation(ti)

        # expected behaviour: no nodes nor edges are added
        self.assertEqual(len(sg.networkx.nodes), 1)
        self.assertEqual(len(sg.networkx.edges), 0)

    def test_scenario_graph_set_starting_node_new_node(self):
        sg = ScenarioGraph()
        si = ScenarioInfo('test')
        sg._set_starting_node(si)
        node_id = sg._get_or_create_id(si)
        # node
        self.assertIn(node_id, sg.networkx.nodes)
        self.assertEqual(sg.networkx.nodes[node_id]['label'], 'test')

        # edge
        self.assertIn(('start', node_id), sg.networkx.edges)
        edge_labels = nx.get_edge_attributes(sg.networkx, "label")
        self.assertEqual(edge_labels[('start', node_id)], '')

    def test_scenario_graph_set_starting_node_existing_node(self):
        sg = ScenarioGraph()
        si = ScenarioInfo('test')
        node_id = sg._get_or_create_id(si)
        sg._add_node(node_id)
        self.assertIn(node_id, sg.networkx.nodes)

        sg._set_starting_node(si)
        self.assertIn(('start', node_id), sg.networkx.edges)
        edge_labels = nx.get_edge_attributes(sg.networkx, "label")
        self.assertEqual(edge_labels[('start', node_id)], '')

    def test_scenario_graph_set_end_node(self):
        sg = ScenarioGraph()
        si = ScenarioInfo('test')
        node_id = sg._get_or_create_id(si)
        sg._set_ending_node(si)
        self.assertEqual(sg.end_node, node_id)


if __name__ == '__main__' and VISUALISE:
    unittest.main()<|MERGE_RESOLUTION|>--- conflicted
+++ resolved
@@ -36,24 +36,15 @@
         candidates = []
         for scenario in range(3):
             candidates.append(ts.next_candidate())
-<<<<<<< HEAD
             ts.confirm_full_scenario(candidates[-1], str(scenario), {})
-        ti = TraceInfo(trace=ts, state=ModelSpace())
-=======
-            ts.confirm_full_scenario(candidates[-1], scenario, {})
         ti = TraceInfo.from_trace_state(trace=ts, state=ModelSpace())
->>>>>>> 87ca4198
 
         self.assertEqual(ti.trace[0].name, str(0))
         self.assertEqual(ti.trace[1].name, str(1))
         self.assertEqual(ti.trace[2].name, str(2))
 
-<<<<<<< HEAD
+        self.assertIsNotNone(ti.state)
         # TODO check state
-=======
-        self.assertIsNotNone(ti.state)
-        # TODO: add state tests to this.
->>>>>>> 87ca4198
 
     """
     Class: ScenarioGraph
@@ -104,13 +95,8 @@
         candidates = []
         for scenario in range(3):
             candidates.append(ts.next_candidate())
-<<<<<<< HEAD
             ts.confirm_full_scenario(candidates[-1], str(scenario), {})
-        ti = TraceInfo(trace=ts, state=ModelSpace())
-=======
-            ts.confirm_full_scenario(candidates[-1], scenario, {})
         ti = TraceInfo.from_trace_state(ts, ModelSpace())
->>>>>>> 87ca4198
         sg = ScenarioGraph()
         sg.update_visualisation(ti)
 
@@ -126,13 +112,8 @@
         candidates = []
         for scenario in range(3):
             candidates.append(ts.next_candidate())
-<<<<<<< HEAD
             ts.confirm_full_scenario(candidates[-1], str(scenario), {})
-        ti = TraceInfo(trace=ts, state=ModelSpace())
-=======
-            ts.confirm_full_scenario(candidates[-1], scenario, {})
-        ti = TraceInfo.from_trace_state(ts, ModelSpace())
->>>>>>> 87ca4198
+        ti = TraceInfo.from_trace_state(trace=ts, state=ModelSpace())
         sg = ScenarioGraph()
         sg.update_visualisation(ti)
 
@@ -147,11 +128,7 @@
         ts = TraceState(1)
         ts.confirm_full_scenario(0, 'one', {})
         self.assertEqual(ts.get_trace(), ['one'])
-<<<<<<< HEAD
-        ti = TraceInfo(trace=ts, state=ModelSpace())
-=======
         ti = TraceInfo.from_trace_state(ts, ModelSpace())
->>>>>>> 87ca4198
         sg = ScenarioGraph()
         sg.update_visualisation(ti)
 
@@ -193,5 +170,5 @@
         self.assertEqual(sg.end_node, node_id)
 
 
-if __name__ == '__main__' and VISUALISE:
+if __name__ == '__main__':
     unittest.main()