from robotmbt.visualise.graphs.abstractgraph import AbstractGraph
from robotmbt.visualise.graphs.scenariostategraph import ScenarioStateGraph
from robotmbt.visualise.graphs.stategraph import StateGraph
from bokeh.palettes import Spectral4
from bokeh.models import (
    Plot, Range1d, Circle, Rect,
    Arrow, NormalHead,
    Bezier, ColumnDataSource, ResetTool,
    SaveTool, WheelZoomTool, PanTool, Text
)
from bokeh.embed import file_html
from bokeh.resources import CDN
from math import sqrt
import networkx as nx


class NetworkVisualiser:
    """
    Generate plot with Bokeh
    """

    ARROWHEAD_SIZE: int = 6  # Consistent arrowhead size
    EDGE_WIDTH: float = 2.0
    EDGE_ALPHA: float = 0.7
    EDGE_COLOUR: str | tuple[int, int, int] = (
        12, 12, 12)  # 'visual studio black'
    GRAPH_PADDING_PERC: int = 15  # %
    # in px, needs to be equal for height and width otherwise calculations are wrong
    GRAPH_SIZE_PX: int = 600
    MAX_VERTEX_NAME_LEN: int = 20  # no. of characters

    # Colors and styles for executed vs unexecuted elements
    EXECUTED_NODE_COLOR = Spectral4[0]  # Bright blue
    UNEXECUTED_NODE_COLOR = '#D3D3D3'  # Light gray
<<<<<<< HEAD
    EXECUTED_TEXT_COLOR = '#C8C8C8'
=======
    EXECUTED_TEXT_COLOR = 'white'
>>>>>>> f5e6f06a
    UNEXECUTED_TEXT_COLOR = '#A9A9A9'  # Dark gray
    EXECUTED_EDGE_COLOR = (12, 12, 12)  # Black
    UNEXECUTED_EDGE_COLOR = '#808080'  # Gray
    EXECUTED_EDGE_WIDTH = 2.5
    UNEXECUTED_EDGE_WIDTH = 1.2
    EXECUTED_EDGE_ALPHA = 0.7
    UNEXECUTED_EDGE_ALPHA = 0.3
    EXECUTED_LABEL_COLOR = 'black'
    UNEXECUTED_LABEL_COLOR = '#A9A9A9'

    def __init__(self, graph: AbstractGraph):
        self.plot = None
        self.graph = graph
        self.node_props = {}  # Store node properties for arrow calculations
        self.graph_layout = {}

        # graph customisation options
        self.node_radius = 1.0
        self.char_width = 0.1
        self.char_height = 0.1
        self.padding = 0.1

        # Get executed elements for visual differentiation
        final_trace = graph.get_final_trace()
        self.executed_nodes = set(final_trace)
        self.executed_edges = set()
        for i in range(0, len(final_trace) - 1):
            from_node = final_trace[i]
            to_node = final_trace[i + 1]
            self.executed_edges.add((from_node, to_node))

    def generate_html(self) -> str:
        """
        Generate html file from networkx graph via Bokeh
        """
        self._calculate_graph_layout()
        self._initialise_plot()
        self._add_nodes_with_labels()
        self._add_edges()
        return file_html(self.plot, CDN, "graph")

    def _initialise_plot(self):
        """
        Define plot with width, height, x_range, y_range and enable tools.
        x_range and y_range are padded. Plot needs to be a square
        """
        padding: float = self.GRAPH_PADDING_PERC / 100

        x_range, y_range = zip(*self.graph_layout.values())
        x_min = min(x_range) - padding * (max(x_range) - min(x_range))
        x_max = max(x_range) + padding * (max(x_range) - min(x_range))
        y_min = min(y_range) - padding * (max(y_range) - min(y_range))
        y_max = max(y_range) + padding * (max(y_range) - min(y_range))

        # scale node radius based on range
        nodes_range = max(x_max - x_min, y_max - y_min)
        self.node_radius = nodes_range / 150
        self.char_width = nodes_range / 150
        self.char_height = nodes_range / 150

        # create plot
        x_range = Range1d(min(x_min, y_min), max(x_max, y_max))
        y_range = Range1d(min(x_min, y_min), max(x_max, y_max))

        self.plot = Plot(width=self.GRAPH_SIZE_PX,
                         height=self.GRAPH_SIZE_PX,
                         x_range=x_range,
                         y_range=y_range)

        # add tools
        self.plot.add_tools(ResetTool(), SaveTool(),
                            WheelZoomTool(), PanTool())

    def _calculate_text_dimensions(self, text: str) -> tuple[float, float]:
        """Calculate width and height needed for text based on actual text length"""
        # Calculate width based on character count
        text_length = len(text)
        width = (text_length * self.char_width) + (2 * self.padding)

        # Reduced height for more compact rectangles
        height = self.char_height + self.padding

        return width, height

    def _add_nodes_with_labels(self):
        """
        Add nodes with text labels inside them
        """
        node_labels = nx.get_node_attributes(self.graph.networkx, "label")

        # Create data sources for nodes and labels
        circle_data = dict(x=[], y=[], radius=[], label=[], color=[], text_color=[])
        rect_data = dict(x=[], y=[], width=[], height=[], label=[], color=[], text_color=[])
        text_data = dict(x=[], y=[], text=[], text_color=[])

        for node in self.graph.networkx.nodes:
            # Labels are always defined and cannot be lists
            label = node_labels[node]
            label = self._cap_name(label)
            x, y = self.graph_layout[node]

            # Determine if node is executed
            is_executed = node in self.executed_nodes
            node_color = self.EXECUTED_NODE_COLOR if is_executed else self.UNEXECUTED_NODE_COLOR
            text_color = self.EXECUTED_TEXT_COLOR if is_executed else self.UNEXECUTED_TEXT_COLOR

            if node == 'start':
                # For start node (circle), calculate radius based on text width
                text_width, text_height = self._calculate_text_dimensions(
                    label)
                # Calculate radius from text dimensions
                radius = (text_width / 2.5)

                circle_data['x'].append(x)
                circle_data['y'].append(y)
                circle_data['radius'].append(radius)
                circle_data['label'].append(label)
                circle_data['color'].append(node_color)
                circle_data['text_color'].append(text_color)

                # Store node properties for arrow calculations
                self.node_props[node] = {
                    'type': 'circle', 'x': x, 'y': y, 'radius': radius, 'label': label}

            else:
                # For scenario nodes (rectangles), calculate dimensions based on text
                text_width, text_height = self._calculate_text_dimensions(
                    label)

                rect_data['x'].append(x)
                rect_data['y'].append(y)
                rect_data['width'].append(text_width)
                rect_data['height'].append(text_height)
                rect_data['label'].append(label)
                rect_data['color'].append(node_color)
                rect_data['text_color'].append(text_color)

                # Store node properties for arrow calculations
                self.node_props[node] = {'type': 'rect', 'x': x, 'y': y, 'width': text_width, 'height': text_height,
                                         'label': label}

            # Add text for all nodes
            text_data['x'].append(x)
            text_data['y'].append(y)
            text_data['text'].append(label)
            text_data['text_color'].append(text_color)

        # Add circles for start node
        if circle_data['x']:
            circle_source = ColumnDataSource(circle_data)
            circles = Circle(x='x', y='y', radius='radius',
                             fill_color='color', line_color='color')
            self.plot.add_glyph(circle_source, circles)

        # Add rectangles for scenario nodes
        if rect_data['x']:
            rect_source = ColumnDataSource(rect_data)
            rectangles = Rect(x='x', y='y', width='width', height='height',
                              fill_color='color', line_color='color')
            self.plot.add_glyph(rect_source, rectangles)

        # Add text labels for all nodes
        text_source = ColumnDataSource(text_data)
        text_labels = Text(x='x', y='y', text='text',
                           text_align='center', text_baseline='middle',
                           text_color='text_color', text_font_size='9pt')
        self.plot.add_glyph(text_source, text_labels)

    def _get_edge_points(self, start_node, end_node):
        """Calculate edge start and end points at node borders"""
        start_props = self.node_props.get(start_node)
        end_props = self.node_props.get(end_node)

        # Node properties should always exist
        if not start_props or not end_props:
            raise ValueError(
                f"Node properties not found for nodes: {start_node}, {end_node}")

        # Calculate direction vector
        dx = end_props['x'] - start_props['x']
        dy = end_props['y'] - start_props['y']
        distance = sqrt(dx * dx + dy * dy)

        # Self-loops are handled separately, distance should never be 0
        if distance == 0:
            raise ValueError(
                "Distance between different nodes should not be zero")

        # Normalize direction vector
        dx /= distance
        dy /= distance

        # Calculate start point at border
        if start_props['type'] == 'circle':
            start_x = start_props['x'] + dx * start_props['radius']
            start_y = start_props['y'] + dy * start_props['radius']
        else:
            # Find where the line intersects the rectangle border
            rect_width = start_props['width']
            rect_height = start_props['height']

            # Calculate scaling factors for x and y directions
            scale_x = rect_width / (2 * abs(dx)) if dx != 0 else float('inf')
            scale_y = rect_height / (2 * abs(dy)) if dy != 0 else float('inf')

            # Use the smaller scale to ensure we hit the border
            scale = min(scale_x, scale_y)

            start_x = start_props['x'] + dx * scale
            start_y = start_props['y'] + dy * scale

        # Calculate end point at border (reverse direction)
        # End nodes should never be circles for regular edges
        if end_props['type'] == 'circle':
            raise ValueError(
                f"End node should not be a circle for regular edges: {end_node}")
        else:
            rect_width = end_props['width']
            rect_height = end_props['height']

            # Calculate scaling factors for x and y directions (reverse)
            scale_x = rect_width / (2 * abs(dx)) if dx != 0 else float('inf')
            scale_y = rect_height / (2 * abs(dy)) if dy != 0 else float('inf')

            # Use the smaller scale to ensure we hit the border
            scale = min(scale_x, scale_y)

            end_x = end_props['x'] - dx * scale
            end_y = end_props['y'] - dy * scale

        return start_x, start_y, end_x, end_y

    def add_self_loop(self, node_id: str):
        """
        Circular arc that starts and ends at the top side of the rectangle
        Start at 1/4 width, end at 3/4 width, with a circular arc above
        The arc itself ends with the arrowhead pointing into the rectangle
        """
        # Get node properties directly by node ID
        node_props = self.node_props.get(node_id)

        # Node properties should always exist
        if node_props is None:
            raise ValueError(f"Node properties not found for node: {node_id}")

        # Self-loops should only be for rectangle nodes (scenarios)
        if node_props['type'] != 'rect':
            raise ValueError(
                f"Self-loops should only be for rectangle nodes, got: {node_props['type']}")

        x, y = node_props['x'], node_props['y']
        width = node_props['width']
        height = node_props['height']

        # Start: 1/4 width from left, top side
        start_x = x - width / 4
        start_y = y + height / 2

        # End: 3/4 width from left, top side
        end_x = x + width / 4
        end_y = y + height / 2

        # Arc height above the rectangle
        arc_height = width * 0.4

        # Control points for a circular arc above
        control1_x = x - width / 8
        control1_y = y + height / 2 + arc_height

        control2_x = x + width / 8
        control2_y = y + height / 2 + arc_height

        # Determine if edge is executed
        is_executed = (node_id, node_id) in self.executed_edges
        edge_color = self.EXECUTED_EDGE_COLOR if is_executed else self.UNEXECUTED_EDGE_COLOR
        edge_width = self.EXECUTED_EDGE_WIDTH if is_executed else self.UNEXECUTED_EDGE_WIDTH
        edge_alpha = self.EXECUTED_EDGE_ALPHA if is_executed else self.UNEXECUTED_EDGE_ALPHA

        # Create the Bezier curve (the main arc) with the same thickness as straight lines
        loop = Bezier(
            x0=start_x, y0=start_y,
            x1=end_x, y1=end_y,
            cx0=control1_x, cy0=control1_y,
            cx1=control2_x, cy1=control2_y,
            line_color=edge_color,
            line_width=edge_width,
            line_alpha=edge_alpha,
        )
        self.plot.add_glyph(loop)

        # Calculate the tangent direction at the end of the Bezier curve
        # For a cubic Bezier, the tangent at the end point is from the last control point to the end point
        tangent_x = end_x - control2_x
        tangent_y = end_y - control2_y

        # Normalize the tangent vector
        tangent_length = sqrt(tangent_x ** 2 + tangent_y ** 2)
        if tangent_length > 0:
            tangent_x /= tangent_length
            tangent_y /= tangent_length

        # Add just the arrowhead (NormalHead) at the end point, oriented along the tangent
        arrowhead = NormalHead(
            size=NetworkVisualiser.ARROWHEAD_SIZE,
            line_color=edge_color,
            fill_color=edge_color,
            line_width=edge_width
        )

        # Create a standalone arrowhead at the end point
        # Strategy: use a very short Arrow that's essentially just the head
        arrow = Arrow(
            end=arrowhead,
            x_start=end_x - tangent_x * 0.001,  # Almost zero length line
            y_start=end_y - tangent_y * 0.001,
            x_end=end_x,
            y_end=end_y,
            line_color=edge_color,
            line_width=edge_width,
            line_alpha=edge_alpha
        )
        self.plot.add_layout(arrow)

        # Add edge label - positioned above the arc
        label_x = x
        label_y = y + height / 2 + arc_height * 0.6

        return label_x, label_y

    def _add_edges(self):
        edge_labels = nx.get_edge_attributes(self.graph.networkx, "label")

        # Create data sources for edges and edge labels
        edge_text_data = dict(x=[], y=[], text=[], text_color=[])

        for edge in self.graph.networkx.edges():
            # Edge labels are always defined and cannot be lists
            edge_label = edge_labels[edge]
            edge_label = self._cap_name(edge_label)

            # Determine if edge is executed
            is_executed = edge in self.executed_edges
            edge_color = self.EXECUTED_EDGE_COLOR if is_executed else self.UNEXECUTED_EDGE_COLOR
            edge_width = self.EXECUTED_EDGE_WIDTH if is_executed else self.UNEXECUTED_EDGE_WIDTH
            edge_alpha = self.EXECUTED_EDGE_ALPHA if is_executed else self.UNEXECUTED_EDGE_ALPHA
            label_color = self.EXECUTED_LABEL_COLOR if is_executed else self.UNEXECUTED_LABEL_COLOR

            edge_text_data['text'].append(edge_label)
            edge_text_data['text_color'].append(label_color)

            if edge[0] == edge[1]:
                # Self-loop handled separately
                label_x, label_y = self.add_self_loop(edge[0])
                edge_text_data['x'].append(label_x)
                edge_text_data['y'].append(label_y)

            else:
                # Calculate edge points at node borders
                start_x, start_y, end_x, end_y = self._get_edge_points(
                    edge[0], edge[1])

                # Add arrow between the calculated points
                arrow = Arrow(
                    end=NormalHead(
                        size=NetworkVisualiser.ARROWHEAD_SIZE,
                        line_color=edge_color,
                        fill_color=edge_color,
                        line_width=edge_width),
                    x_start=start_x, y_start=start_y,
                    x_end=end_x, y_end=end_y,
                    line_color=edge_color,
                    line_width=edge_width,
                    line_alpha=edge_alpha
                )
                self.plot.add_layout(arrow)

                # Collect edge label data (position at midpoint)
                edge_text_data['x'].append((start_x + end_x) / 2)
                edge_text_data['y'].append((start_y + end_y) / 2)

        # Add all edge labels at once
        if edge_text_data['x']:
            edge_text_source = ColumnDataSource(edge_text_data)
            edge_labels_glyph = Text(x='x', y='y', text='text',
                                     text_align='center', text_baseline='middle',
                                     text_color='text_color', text_font_size='7pt')
            self.plot.add_glyph(edge_text_source, edge_labels_glyph)

    def _cap_name(self, name: str) -> str:
        if len(name) < self.MAX_VERTEX_NAME_LEN or isinstance(self.graph, StateGraph) or isinstance(self.graph, ScenarioStateGraph):
            return name

        return f"{name[:(self.MAX_VERTEX_NAME_LEN - 3)]}..."

    def _calculate_graph_layout(self):
        try:
            self.graph_layout = nx.bfs_layout(
                self.graph.networkx, 'start', align='horizontal')
            # horizontal mirror
            for node in self.graph_layout:
                self.graph_layout[node] = (self.graph_layout[node][0],
                                           -1 * self.graph_layout[node][1])
        except nx.NetworkXException:
            # if planar layout cannot find a graph without crossing edges
            self.graph_layout = nx.arf_layout(self.graph.networkx, seed=42)<|MERGE_RESOLUTION|>--- conflicted
+++ resolved
@@ -1,5 +1,4 @@
 from robotmbt.visualise.graphs.abstractgraph import AbstractGraph
-from robotmbt.visualise.graphs.scenariostategraph import ScenarioStateGraph
 from robotmbt.visualise.graphs.stategraph import StateGraph
 from bokeh.palettes import Spectral4
 from bokeh.models import (
@@ -32,11 +31,7 @@
     # Colors and styles for executed vs unexecuted elements
     EXECUTED_NODE_COLOR = Spectral4[0]  # Bright blue
     UNEXECUTED_NODE_COLOR = '#D3D3D3'  # Light gray
-<<<<<<< HEAD
     EXECUTED_TEXT_COLOR = '#C8C8C8'
-=======
-    EXECUTED_TEXT_COLOR = 'white'
->>>>>>> f5e6f06a
     UNEXECUTED_TEXT_COLOR = '#A9A9A9'  # Dark gray
     EXECUTED_EDGE_COLOR = (12, 12, 12)  # Black
     UNEXECUTED_EDGE_COLOR = '#808080'  # Gray
