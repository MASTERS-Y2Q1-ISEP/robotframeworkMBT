from robotmbt.modelspace import ModelSpace
from robotmbt.tracestate import TraceState
from robotmbt.visualise.graphs.reducedSDVgraph import ReducedSDVGraph
from robotmbt.visualise.graphs.scenariodeltavaluegraph import ScenarioDeltaValueGraph
from robotmbt.visualise import networkvisualiser
from robotmbt.visualise.graphs.abstractgraph import AbstractGraph
from robotmbt.visualise.graphs.scenariograph import ScenarioGraph
from robotmbt.visualise.graphs.stategraph import StateGraph
from robotmbt.visualise.graphs.scenariostategraph import ScenarioStateGraph
from robotmbt.visualise.models import TraceInfo, StateInfo, ScenarioInfo
import html


class Visualiser:
    """
    The Visualiser class bridges the different concerns to provide
    a simple interface through which the graph can be updated,
    and retrieved in HTML format.
    """

    # glue method to let us construct Visualiser objects in Robot tests.
    @classmethod
    def construct(cls, graph_type: str):
        # just calls __init__, but without having underscores etc.
        return cls(graph_type)

    def __init__(self, graph_type: str, suite_name: str = ""):
        if graph_type != 'scenario' and graph_type != 'state' and graph_type != 'scenario-state' \
                and graph_type != 'scenario-delta-value' and graph_type != 'reduced-sdv':
            raise ValueError(f"Unknown graph type: {graph_type}!")

        self.graph_type: str = graph_type
        self.trace_info: TraceInfo = TraceInfo()
        self.suite_name = suite_name

    def update_trace(self, trace: TraceState, state: ModelSpace):
        if len(trace.get_trace()) > 0:
            self.trace_info.update_trace(ScenarioInfo(trace.get_trace()[-1]), StateInfo(state), len(trace.get_trace()))
        else:
            self.trace_info.update_trace(None, StateInfo(state), 0)

    def generate_visualisation(self) -> str:
        if self.graph_type == 'scenario':
            graph: AbstractGraph = ScenarioGraph(self.trace_info)
        elif self.graph_type == 'state':
            graph: AbstractGraph = StateGraph(self.trace_info)
        elif self.graph_type == 'scenario-delta-value':
            graph: AbstractGraph = ScenarioDeltaValueGraph(self.trace_info)
        elif self.graph_type == 'reduced-sdv':
            graph: AbstractGraph = ReducedSDVGraph(self.trace_info)
        else:
            graph: AbstractGraph = ScenarioStateGraph(self.trace_info)
        
        vis = networkvisualiser.NetworkVisualiser(graph, self.suite_name)
        html_bokeh = vis.generate_html()
        
        graph_size = networkvisualiser.NetworkVisualiser.GRAPH_SIZE_PX
<<<<<<< HEAD
        legend_height = networkvisualiser.NetworkVisualiser.LEGEND_HEIGHT_PX
        total_height = graph_size + legend_height
        
        return f'<iframe srcdoc="{html.escape(html_bokeh)}" width="{graph_size}px" height="{total_height}px"></iframe>'
=======
        
        return f'<iframe srcdoc="{html.escape(html_bokeh)}" width="{graph_size}px" height="{graph_size}px"></iframe>'
>>>>>>> f1b0c83c
<|MERGE_RESOLUTION|>--- conflicted
+++ resolved
@@ -55,12 +55,7 @@
         html_bokeh = vis.generate_html()
         
         graph_size = networkvisualiser.NetworkVisualiser.GRAPH_SIZE_PX
-<<<<<<< HEAD
         legend_height = networkvisualiser.NetworkVisualiser.LEGEND_HEIGHT_PX
         total_height = graph_size + legend_height
         
-        return f'<iframe srcdoc="{html.escape(html_bokeh)}" width="{graph_size}px" height="{total_height}px"></iframe>'
-=======
-        
-        return f'<iframe srcdoc="{html.escape(html_bokeh)}" width="{graph_size}px" height="{graph_size}px"></iframe>'
->>>>>>> f1b0c83c
+        return f'<iframe srcdoc="{html.escape(html_bokeh)}" width="{graph_size}px" height="{total_height}px"></iframe>'