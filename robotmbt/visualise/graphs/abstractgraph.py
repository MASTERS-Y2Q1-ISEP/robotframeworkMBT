--- conflicted
+++ resolved
@@ -24,19 +24,12 @@
         for trace in info.all_traces:
             for i in range(len(trace)):
                 if i > 0:
-<<<<<<< HEAD
                     from_node = self._get_or_create_id(
-                        self.select_node_info(trace[i - 1]))
+                        self.select_node_info(trace, i - 1))
                 else:
                     from_node = 'start'
                 to_node = self._get_or_create_id(
-                    self.select_node_info(trace[i]))
-=======
-                    from_node = self._get_or_create_id(self.select_node_info(trace, i - 1))
-                else:
-                    from_node = 'start'
-                to_node = self._get_or_create_id(self.select_node_info(trace, i))
->>>>>>> a1cfc599
+                    self.select_node_info(trace, i))
                 self._add_node(from_node)
                 self._add_node(to_node)
                 self._add_edge(from_node, to_node,
@@ -46,19 +39,12 @@
         self.final_trace = ['start']
         for i in range(len(info.current_trace)):
             if i > 0:
-<<<<<<< HEAD
                 from_node = self._get_or_create_id(
-                    self.select_node_info(info.current_trace[i - 1]))
+                    self.select_node_info(info.current_trace, i - 1))
             else:
                 from_node = 'start'
             to_node = self._get_or_create_id(
-                self.select_node_info(info.current_trace[i]))
-=======
-                from_node = self._get_or_create_id(self.select_node_info(info.current_trace, i - 1))
-            else:
-                from_node = 'start'
-            to_node = self._get_or_create_id(self.select_node_info(info.current_trace, i))
->>>>>>> a1cfc599
+                self.select_node_info(info.current_trace, i))
             self.final_trace.append(to_node)
             self._add_node(from_node)
             self._add_node(to_node)
