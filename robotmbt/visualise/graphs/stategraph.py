from robot.api import logger

from robotmbt.visualise.graphs.abstractgraph import AbstractGraph
from robotmbt.visualise.models import TraceInfo, StateInfo
import networkx as nx


class StateGraph(AbstractGraph):
    """
    The state graph is a more advanced representation of trace exploration, allowing you to see the internal state.
    It represents states as nodes, and scenarios as edges.
    """

    def __init__(self):
        # We use simplified IDs for nodes, and store the actual state info here
        self.ids: dict[str, StateInfo] = {}

        # The networkx graph is a directional graph
        self.networkx = nx.DiGraph()

        # add the start node
        self.networkx.add_node('start', label='start')

        # To check if we've backtracked
        self.prev_trace_len = 0

        # Stack to track the current execution path
        self.node_stack: list[str] = ['start']

    def update_visualisation(self, info: TraceInfo):
        """
        This will add nodes the newly reached state (if we did not roll back), as well as an edge from the previous to
        the current state labeled with the scenario that took it there.
        """
<<<<<<< HEAD
        node = self._get_or_create_id(info.state)

        if self.prev_trace_len < len(info.trace):
            # New state added - add to stack
            push_count = len(info.trace) - self.prev_trace_len
            for i in range(push_count):
                self.node_stack.append(node)
                self._add_node(self.node_stack[-2])
                self._add_node(self.node_stack[-1])

                if (self.node_stack[-2], self.node_stack[-1]) not in self.networkx.edges:
                    self.networkx.add_edge(
                        self.node_stack[-2], self.node_stack[-1], label=info.trace[-push_count + i].name)
=======
        if len(info.trace) == 0:
            self.prev_trace_len = len(info.trace)
            self.prev_state = info.state
            return

        scenario = info.trace[-1]

        from_node = self._get_or_create_id(self.prev_state)
        if len(info.trace) == 1:
            from_node = 'start'
        to_node = self._get_or_create_id(info.state)

        if self.prev_trace_len < len(info.trace):
            # New state added - add to stack
            self.node_stack.append(to_node)

            self._add_node(from_node)
            self._add_node(to_node)

            if (from_node, to_node) not in self.networkx.edges:
                self.networkx.add_edge(
                    from_node, to_node, label=scenario.name)
>>>>>>> f5e6f06a

        elif self.prev_trace_len > len(info.trace):
            # States removed - remove from stack
            pop_count = self.prev_trace_len - len(info.trace)
            for _ in range(pop_count):
                if len(self.node_stack) > 1:  # Always keep 'start'
                    self.node_stack.pop()
<<<<<<< HEAD
                else:
                    logger.warn("Tried to rollback more than was previously added to the stack!")
=======
>>>>>>> f5e6f06a

        self.prev_trace_len = len(info.trace)

    def set_final_trace(self, info: TraceInfo):
        # We already have the final trace in state_stack, so we don't need to do anything
<<<<<<< HEAD
        # But do a sanity check
        if self.prev_trace_len != len(info.trace):
            logger.warn("Final trace was of a different length than our stack was based on!")
=======
        pass
>>>>>>> f5e6f06a

    def get_final_trace(self) -> list[str]:
        # The final trace is simply the state stack we've been keeping track of
        return self.node_stack

<<<<<<< HEAD
    def _get_or_create_id(self, state: StateInfo | None) -> str:
=======
    def _get_or_create_id(self, state: StateInfo) -> str:
>>>>>>> f5e6f06a
        """
        Get the ID for a state that has been added before, or create and store a new one.
        """
        if state is None:
            return 'start'

        for i in self.ids.keys():
            if self.ids[i] == state:
                return i

        new_id = f"node{len(self.ids)}"
        self.ids[new_id] = state
        return new_id

    def _add_node(self, node: str):
        """
        Add node if it doesn't already exist.
        """
        if node not in self.networkx.nodes:
            self.networkx.add_node(node, label=str(self.ids[node]))

    @property
    def networkx(self) -> nx.DiGraph:
        return self._networkx

    @networkx.setter
    def networkx(self, value: nx.DiGraph):
        self._networkx = value<|MERGE_RESOLUTION|>--- conflicted
+++ resolved
@@ -32,7 +32,6 @@
         This will add nodes the newly reached state (if we did not roll back), as well as an edge from the previous to
         the current state labeled with the scenario that took it there.
         """
-<<<<<<< HEAD
         node = self._get_or_create_id(info.state)
 
         if self.prev_trace_len < len(info.trace):
@@ -46,30 +45,6 @@
                 if (self.node_stack[-2], self.node_stack[-1]) not in self.networkx.edges:
                     self.networkx.add_edge(
                         self.node_stack[-2], self.node_stack[-1], label=info.trace[-push_count + i].name)
-=======
-        if len(info.trace) == 0:
-            self.prev_trace_len = len(info.trace)
-            self.prev_state = info.state
-            return
-
-        scenario = info.trace[-1]
-
-        from_node = self._get_or_create_id(self.prev_state)
-        if len(info.trace) == 1:
-            from_node = 'start'
-        to_node = self._get_or_create_id(info.state)
-
-        if self.prev_trace_len < len(info.trace):
-            # New state added - add to stack
-            self.node_stack.append(to_node)
-
-            self._add_node(from_node)
-            self._add_node(to_node)
-
-            if (from_node, to_node) not in self.networkx.edges:
-                self.networkx.add_edge(
-                    from_node, to_node, label=scenario.name)
->>>>>>> f5e6f06a
 
         elif self.prev_trace_len > len(info.trace):
             # States removed - remove from stack
@@ -77,39 +52,25 @@
             for _ in range(pop_count):
                 if len(self.node_stack) > 1:  # Always keep 'start'
                     self.node_stack.pop()
-<<<<<<< HEAD
                 else:
                     logger.warn("Tried to rollback more than was previously added to the stack!")
-=======
->>>>>>> f5e6f06a
 
         self.prev_trace_len = len(info.trace)
 
     def set_final_trace(self, info: TraceInfo):
         # We already have the final trace in state_stack, so we don't need to do anything
-<<<<<<< HEAD
         # But do a sanity check
         if self.prev_trace_len != len(info.trace):
             logger.warn("Final trace was of a different length than our stack was based on!")
-=======
-        pass
->>>>>>> f5e6f06a
 
     def get_final_trace(self) -> list[str]:
         # The final trace is simply the state stack we've been keeping track of
         return self.node_stack
 
-<<<<<<< HEAD
-    def _get_or_create_id(self, state: StateInfo | None) -> str:
-=======
     def _get_or_create_id(self, state: StateInfo) -> str:
->>>>>>> f5e6f06a
         """
         Get the ID for a state that has been added before, or create and store a new one.
         """
-        if state is None:
-            return 'start'
-
         for i in self.ids.keys():
             if self.ids[i] == state:
                 return i
