--- conflicted
+++ resolved
@@ -7,14 +7,6 @@
 
 
 class TitanicLib:
-
-<<<<<<< HEAD
-    # @keyword("Titanic is docked in ${location}")
-    # def titanic_is_docked_in(self, location):
-    #     return (TitanicInOcean.instance.longitude, TitanicInOcean.instance.latitude) == Ocean.locations[location]
-
-=======
->>>>>>> 5f089761
     @keyword("Titanic is sinking")
     def titanic_is_sinking(self):
         """
