<<<<<<< HEAD
from .models import TraceInfo, AbstractGraph, StateGraph, ScenarioGraph
=======
from robotmbt.visualise.models import ScenarioGraph, TraceInfo, ScenarioInfo
>>>>>>> 87ca4198
from bokeh.palettes import Spectral4
from bokeh.models import (
    Plot, Range1d, Circle, Rect,
    Arrow, NormalHead, LabelSet,
    Bezier, ColumnDataSource, ResetTool,
    SaveTool, WheelZoomTool, PanTool, Text
)
from bokeh.embed import file_html
from bokeh.resources import CDN
from math import sqrt
import html
import networkx as nx

class Visualiser:
    """
    The Visualiser class bridges the different concerns to provide
    a simple interface through which the graph can be updated,
    and retrieved in HTML format.
    """
    GRAPH_SIZE_PX: int = 600  # in px, needs to be equal for height and width otherwise calculations are wrong
    GRAPH_PADDING_PERC: int = 15  # %
    MAX_VERTEX_NAME_LEN: int = 20  # no. of characters

<<<<<<< HEAD
    def __init__(self, graph_type: str):
        if graph_type == 'scenario':
            self.graph: AbstractGraph = ScenarioGraph()
        elif graph_type == 'state':
            self.graph: AbstractGraph = StateGraph()
        else:
            raise ValueError(f"Unknown graph type: {graph_type}!")
=======
    # glue method to let us construct Visualiser objects in Robot tests.
    @classmethod
    def construct(cls):
        return cls() # just calls __init__, but without having underscores etc.

    def __init__(self):
        self.graph = ScenarioGraph()
>>>>>>> 87ca4198

    def update_visualisation(self, info: TraceInfo):
        self.graph.update_visualisation(info)

    def set_final_trace(self, info: TraceInfo):
        self.graph.set_final_trace(info)

    def generate_visualisation(self) -> str:
        self.graph.calculate_pos()
        html_bokeh = NetworkVisualiser(self.graph).generate_html()
        return f"<iframe srcdoc=\"{html.escape(html_bokeh)}\", width=\"{Visualiser.GRAPH_SIZE_PX}px\", height=\"{Visualiser.GRAPH_SIZE_PX}px\"></iframe>"

class NetworkVisualiser:
    """
    Generate plot with Bokeh
    """

    EDGE_WIDTH: float = 2.0
    EDGE_ALPHA: float = 0.7
    EDGE_COLOUR: str | tuple[int, int, int] = (12, 12, 12)  # 'visual studio black'
    ARROWHEAD_SIZE: int = 6  # Consistent arrowhead size

    def __init__(self, graph: AbstractGraph):
        self.plot = None
        self.graph = graph
        self.node_props = {}  # Store node properties for arrow calculations

        # graph customisation options
        self.node_radius = 1.0
        self.char_width = 0.1
        self.char_height = 0.1
        self.padding = 0.1

    def generate_html(self) -> str:
        """
        Generate html file from networkx graph via Bokeh
        """
        self._initialise_plot()
        self._add_nodes_with_labels()
        self._add_edges()
        return file_html(self.plot, CDN, "graph")

    def _initialise_plot(self):
        """
        Define plot with width, height, x_range, y_range and enable tools.
        x_range and y_range are padded. Plot needs to be a square
        """
        padding: float = Visualiser.GRAPH_PADDING_PERC / 100

        x_range, y_range = zip(*self.graph.pos.values())
        x_min = min(x_range) - padding * (max(x_range) - min(x_range))
        x_max = max(x_range) + padding * (max(x_range) - min(x_range))
        y_min = min(y_range) - padding * (max(y_range) - min(y_range))
        y_max = max(y_range) + padding * (max(y_range) - min(y_range))

        # scale node radius based on range
<<<<<<< HEAD
        nodes_range = max(x_max - x_min, y_max - y_min)
        self.node_radius = nodes_range / 50
=======
        nodes_range = max(x_max-x_min, y_max-y_min)
        self.node_radius = nodes_range / 150
        self.char_width = nodes_range / 150   
        self.char_height = nodes_range / 150
>>>>>>> 87ca4198

        # create plot
        x_range = Range1d(min(x_min, y_min), max(x_max, y_max))
        y_range = Range1d(min(x_min, y_min), max(x_max, y_max))

        self.plot = Plot(width=Visualiser.GRAPH_SIZE_PX,
                         height=Visualiser.GRAPH_SIZE_PX,
                         x_range=x_range,
                         y_range=y_range)

        # add tools
        self.plot.add_tools(ResetTool(), SaveTool(),
                            WheelZoomTool(), PanTool())

    def _calculate_text_dimensions(self, text: str) -> tuple[float, float]:
        """Calculate width and height needed for text based on actual text length"""
        # Calculate width based on character count
        text_length = len(text)
        width = (text_length * self.char_width) + (2 * self.padding)
        
        # Reduced height for more compact rectangles
        height = self.char_height + (self.padding)
        
        return width, height

    def _add_nodes_with_labels(self):
        """
        Add nodes with text labels inside them
        """
        node_labels = nx.get_node_attributes(self.graph.networkx, "label")
        
        # Create data sources for nodes and labels
        circle_data = dict(x=[], y=[], radius=[], label=[])
        rect_data = dict(x=[], y=[], width=[], height=[], label=[])
        text_data = dict(x=[], y=[], text=[])
        
        for node in self.graph.networkx.nodes:
<<<<<<< HEAD
            # prepare adding labels
            self.labels['x'].append(self.graph.pos[node][0])
            self.labels['y'].append(self.graph.pos[node][1] + self.node_radius)
            self.labels['label'].append(self._cap_name(node_labels[node]))

            # add node
            bokeh_node = Circle(radius=self.node_radius,
                                fill_color=Spectral4[0],
                                x=self.graph.pos[node][0],
                                y=self.graph.pos[node][1])

            self.plot.add_glyph(bokeh_node)

    def add_self_loop(self, x: float, y: float, label: str):
=======
            # Labels are always defined and cannot be lists
            label = node_labels[node]
            label = self._cap_name(label)
            x, y = self.graph.pos[node]
            
            if node == 'start':
                # For start node (circle), calculate radius based on text width
                text_width, text_height = self._calculate_text_dimensions(label)
                # Calculate radius from text dimensions
                radius = (text_width / 2.5)
                
                circle_data['x'].append(x)
                circle_data['y'].append(y)
                circle_data['radius'].append(radius)
                circle_data['label'].append(label)
                
                # Store node properties for arrow calculations
                self.node_props[node] = {'type': 'circle', 'x': x, 'y': y, 'radius': radius, 'label': label}
                
            else:
                # For scenario nodes (rectangles), calculate dimensions based on text
                text_width, text_height = self._calculate_text_dimensions(label)
                
                rect_data['x'].append(x)
                rect_data['y'].append(y)
                rect_data['width'].append(text_width)
                rect_data['height'].append(text_height)
                rect_data['label'].append(label)
                
                # Store node properties for arrow calculations
                self.node_props[node] = {'type': 'rect', 'x': x, 'y': y, 'width': text_width, 'height': text_height, 'label': label}
            
            # Add text for all nodes
            text_data['x'].append(x)
            text_data['y'].append(y)
            text_data['text'].append(label)
        
        # Add circles for start node
        if circle_data['x']:
            circle_source = ColumnDataSource(circle_data)
            circles = Circle(x='x', y='y', radius='radius', 
                           fill_color=Spectral4[0])
            self.plot.add_glyph(circle_source, circles)
        
        # Add rectangles for scenario nodes
        if rect_data['x']:
            rect_source = ColumnDataSource(rect_data)
            rectangles = Rect(x='x', y='y', width='width', height='height',
                            fill_color=Spectral4[0])
            self.plot.add_glyph(rect_source, rectangles)
        
        # Add text labels for all nodes
        text_source = ColumnDataSource(text_data)
        text_labels = Text(x='x', y='y', text='text',
                          text_align='center', text_baseline='middle',
                          text_color='white', text_font_size='9pt')
        self.plot.add_glyph(text_source, text_labels)

    def _get_edge_points(self, start_node, end_node):
        """Calculate edge start and end points at node borders"""
        start_props = self.node_props.get(start_node)
        end_props = self.node_props.get(end_node)
        
        # Node properties should always exist
        if not start_props or not end_props:
            raise ValueError(f"Node properties not found for nodes: {start_node}, {end_node}")
        
        # Calculate direction vector
        dx = end_props['x'] - start_props['x']
        dy = end_props['y'] - start_props['y']
        distance = sqrt(dx*dx + dy*dy)
        
        # Self-loops are handled separately, distance should never be 0
        if distance == 0:
            raise ValueError("Distance between different nodes should not be zero")
        
        # Normalize direction vector
        dx /= distance
        dy /= distance
        
        # Calculate start point at border
        if start_props['type'] == 'circle':
            start_x = start_props['x'] + dx * start_props['radius']
            start_y = start_props['y'] + dy * start_props['radius']
        else:
            # Find where the line intersects the rectangle border
            rect_width = start_props['width']
            rect_height = start_props['height']
            
            # Calculate scaling factors for x and y directions
            scale_x = rect_width / (2 * abs(dx)) if dx != 0 else float('inf')
            scale_y = rect_height / (2 * abs(dy)) if dy != 0 else float('inf')
            
            # Use the smaller scale to ensure we hit the border
            scale = min(scale_x, scale_y)
            
            start_x = start_props['x'] + dx * scale
            start_y = start_props['y'] + dy * scale
        
        # Calculate end point at border (reverse direction)
        # End nodes should never be circles for regular edges
        if end_props['type'] == 'circle':
            raise ValueError(f"End node should not be a circle for regular edges: {end_node}")
        else:
            rect_width = end_props['width']
            rect_height = end_props['height']
            
            # Calculate scaling factors for x and y directions (reverse)
            scale_x = rect_width / (2 * abs(dx)) if dx != 0 else float('inf')
            scale_y = rect_height / (2 * abs(dy)) if dy != 0 else float('inf')
            
            # Use the smaller scale to ensure we hit the border
            scale = min(scale_x, scale_y)
            
            end_x = end_props['x'] - dx * scale
            end_y = end_props['y'] - dy * scale
        
        return start_x, start_y, end_x, end_y

    def add_self_loop(self, node_id: str):
>>>>>>> 87ca4198
        """
        Circular arc that starts and ends at the top side of the rectangle
        Start at 1/4 width, end at 3/4 width, with a circular arc above
        The arc itself ends with the arrowhead pointing into the rectangle
        """
        # Get node properties directly by node ID
        node_props = self.node_props.get(node_id)
        
        # Node properties should always exist
        if node_props is None:
            raise ValueError(f"Node properties not found for node: {node_id}")
        
        # Self-loops should only be for rectangle nodes (scenarios)
        if node_props['type'] != 'rect':
            raise ValueError(f"Self-loops should only be for rectangle nodes, got: {node_props['type']}")
        
        x, y = node_props['x'], node_props['y']
        width = node_props['width']
        height = node_props['height']
        
        # Start: 1/4 width from left, top side
        start_x = x - width/4
        start_y = y + height/2
        
        # End: 3/4 width from left, top side
        end_x = x + width/4
        end_y = y + height/2
        
        # Arc height above the rectangle
        arc_height = width * 0.4
        
        # Control points for a circular arc above
        control1_x = x - width/8
        control1_y = y + height/2 + arc_height
        
        control2_x = x + width/8
        control2_y = y + height/2 + arc_height
        
        # Create the Bezier curve (the main arc) with the same thickness as straight lines
        loop = Bezier(
<<<<<<< HEAD
            # starting point
            x0=x + self.node_radius,
            y0=y,

            # end point
            x1=x,
            y1=y - self.node_radius,

            # control points
            cx0=x + 5 * self.node_radius,
            cy0=y,
            cx1=x,
            cy1=y - 5 * self.node_radius,

            # styling
=======
            x0=start_x, y0=start_y,
            x1=end_x, y1=end_y,
            cx0=control1_x, cy0=control1_y,
            cx1=control2_x, cy1=control2_y,
>>>>>>> 87ca4198
            line_color=NetworkVisualiser.EDGE_COLOUR,
            line_width=NetworkVisualiser.EDGE_WIDTH,
            line_alpha=NetworkVisualiser.EDGE_ALPHA,
        )
        self.plot.add_glyph(loop)

        # Calculate the tangent direction at the end of the Bezier curve
        # For a cubic Bezier, the tangent at the end point is from the last control point to the end point
        tangent_x = end_x - control2_x
        tangent_y = end_y - control2_y
        
        # Normalize the tangent vector
        tangent_length = sqrt(tangent_x**2 + tangent_y**2)
        if tangent_length > 0:
            tangent_x /= tangent_length
            tangent_y /= tangent_length
        
        # Add just the arrowhead (NormalHead) at the end point, oriented along the tangent
        arrowhead = NormalHead(
            size=NetworkVisualiser.ARROWHEAD_SIZE,
            line_color=NetworkVisualiser.EDGE_COLOUR,
            fill_color=NetworkVisualiser.EDGE_COLOUR,
            line_width=NetworkVisualiser.EDGE_WIDTH
        )
        
        # Create a standalone arrowhead at the end point
        # Strategy: use a very short Arrow that's essentially just the head
        arrow = Arrow(
<<<<<<< HEAD
            end=NormalHead(size=10,
                           line_color=NetworkVisualiser.EDGE_COLOUR,
                           fill_color=NetworkVisualiser.EDGE_COLOUR),

            # -0.01 to guarantee that arrow points upwards.
            x_start=x, y_start=y - self.node_radius - 0.01,
            x_end=x, y_end=y - self.node_radius
=======
            end=arrowhead,
            x_start=end_x - tangent_x * 0.001,  # Almost zero length line
            y_start=end_y - tangent_y * 0.001,
            x_end=end_x,
            y_end=end_y,
            line_color=NetworkVisualiser.EDGE_COLOUR,
            line_width=NetworkVisualiser.EDGE_WIDTH,
            line_alpha=NetworkVisualiser.EDGE_ALPHA
>>>>>>> 87ca4198
        )
        self.plot.add_layout(arrow)

<<<<<<< HEAD
        # add edge label
        self.labels['x'].append(x + self.node_radius)
        self.labels['y'].append(y - 4 * self.node_radius)
        self.labels['label'].append(label)
=======
        # Add edge label - positioned above the arc
        label_x = x
        label_y = y + height/2 + arc_height * 0.6
>>>>>>> 87ca4198

        return label_x, label_y

    def _add_edges(self):
        edge_labels = nx.get_edge_attributes(self.graph.networkx, "label")
        
        # Create data sources for edges and edge labels
        edge_text_data = dict(x=[], y=[], text=[])
        
        for edge in self.graph.networkx.edges():
            # Edge labels are always defined and cannot be lists
            edge_label = edge_labels[edge]
            edge_label = self._cap_name(edge_label)
            edge_text_data['text'].append(edge_label)
            
            if edge[0] == edge[1]:
                # Self-loop handled separately
                label_x, label_y = self.add_self_loop(edge[0])
                edge_text_data['x'].append(label_x)
                edge_text_data['y'].append(label_y)
                
            else:
<<<<<<< HEAD
                # edge between 2 different nodes
                dx = x1 - x0
                dy = y1 - y0

                length = sqrt(dx ** 2 + dy ** 2)

=======
                # Calculate edge points at node borders
                start_x, start_y, end_x, end_y = self._get_edge_points(edge[0], edge[1])
                
                # Add arrow between the calculated points
>>>>>>> 87ca4198
                arrow = Arrow(
                    end=NormalHead(
                        size=NetworkVisualiser.ARROWHEAD_SIZE,
                        line_color=NetworkVisualiser.EDGE_COLOUR,
                        fill_color=NetworkVisualiser.EDGE_COLOUR),
                    x_start=start_x, y_start=start_y,
                    x_end=end_x, y_end=end_y
                )
                self.plot.add_layout(arrow)

<<<<<<< HEAD
                # add edge label
                self.labels['x'].append((x0 + x1) / 2)
                self.labels['y'].append((y0 + y1) / 2)
                self.labels['label'].append(self._cap_name(edge_labels[edge]))
=======
                # Collect edge label data (position at midpoint)
                edge_text_data['x'].append((start_x + end_x) / 2)
                edge_text_data['y'].append((start_y + end_y) / 2)
        
        # Add all edge labels at once
        if edge_text_data['x']:
            edge_text_source = ColumnDataSource(edge_text_data)
            edge_labels_glyph = Text(x='x', y='y', text='text',
                                   text_align='center', text_baseline='middle',
                                   text_font_size='7pt')
            self.plot.add_glyph(edge_text_source, edge_labels_glyph)
>>>>>>> 87ca4198

    @staticmethod
    def _cap_name(name: str) -> str:
        # TODO: cap name only if scenario graph
        # And figure out how to make large graphs readable with long states
        return name
        if len(name) < Visualiser.MAX_VERTEX_NAME_LEN:
            return name

        return f"{name[:(Visualiser.MAX_VERTEX_NAME_LEN - 3)]}..."<|MERGE_RESOLUTION|>--- conflicted
+++ resolved
@@ -1,8 +1,4 @@
-<<<<<<< HEAD
-from .models import TraceInfo, AbstractGraph, StateGraph, ScenarioGraph
-=======
-from robotmbt.visualise.models import ScenarioGraph, TraceInfo, ScenarioInfo
->>>>>>> 87ca4198
+from robotmbt.visualise.models import AbstractGraph, ScenarioGraph, StateGraph, TraceInfo, ScenarioInfo
 from bokeh.palettes import Spectral4
 from bokeh.models import (
     Plot, Range1d, Circle, Rect,
@@ -26,7 +22,11 @@
     GRAPH_PADDING_PERC: int = 15  # %
     MAX_VERTEX_NAME_LEN: int = 20  # no. of characters
 
-<<<<<<< HEAD
+    # glue method to let us construct Visualiser objects in Robot tests.
+    @classmethod
+    def construct(cls, graph: str):
+        return cls(graph) # just calls __init__, but without having underscores etc.
+
     def __init__(self, graph_type: str):
         if graph_type == 'scenario':
             self.graph: AbstractGraph = ScenarioGraph()
@@ -34,15 +34,6 @@
             self.graph: AbstractGraph = StateGraph()
         else:
             raise ValueError(f"Unknown graph type: {graph_type}!")
-=======
-    # glue method to let us construct Visualiser objects in Robot tests.
-    @classmethod
-    def construct(cls):
-        return cls() # just calls __init__, but without having underscores etc.
-
-    def __init__(self):
-        self.graph = ScenarioGraph()
->>>>>>> 87ca4198
 
     def update_visualisation(self, info: TraceInfo):
         self.graph.update_visualisation(info)
@@ -99,15 +90,10 @@
         y_max = max(y_range) + padding * (max(y_range) - min(y_range))
 
         # scale node radius based on range
-<<<<<<< HEAD
-        nodes_range = max(x_max - x_min, y_max - y_min)
-        self.node_radius = nodes_range / 50
-=======
         nodes_range = max(x_max-x_min, y_max-y_min)
         self.node_radius = nodes_range / 150
-        self.char_width = nodes_range / 150   
+        self.char_width = nodes_range / 150
         self.char_height = nodes_range / 150
->>>>>>> 87ca4198
 
         # create plot
         x_range = Range1d(min(x_min, y_min), max(x_max, y_max))
@@ -127,10 +113,10 @@
         # Calculate width based on character count
         text_length = len(text)
         width = (text_length * self.char_width) + (2 * self.padding)
-        
+
         # Reduced height for more compact rectangles
         height = self.char_height + (self.padding)
-        
+
         return width, height
 
     def _add_nodes_with_labels(self):
@@ -138,80 +124,64 @@
         Add nodes with text labels inside them
         """
         node_labels = nx.get_node_attributes(self.graph.networkx, "label")
-        
+
         # Create data sources for nodes and labels
         circle_data = dict(x=[], y=[], radius=[], label=[])
         rect_data = dict(x=[], y=[], width=[], height=[], label=[])
         text_data = dict(x=[], y=[], text=[])
-        
+
         for node in self.graph.networkx.nodes:
-<<<<<<< HEAD
-            # prepare adding labels
-            self.labels['x'].append(self.graph.pos[node][0])
-            self.labels['y'].append(self.graph.pos[node][1] + self.node_radius)
-            self.labels['label'].append(self._cap_name(node_labels[node]))
-
-            # add node
-            bokeh_node = Circle(radius=self.node_radius,
-                                fill_color=Spectral4[0],
-                                x=self.graph.pos[node][0],
-                                y=self.graph.pos[node][1])
-
-            self.plot.add_glyph(bokeh_node)
-
-    def add_self_loop(self, x: float, y: float, label: str):
-=======
             # Labels are always defined and cannot be lists
             label = node_labels[node]
             label = self._cap_name(label)
             x, y = self.graph.pos[node]
-            
+
             if node == 'start':
                 # For start node (circle), calculate radius based on text width
                 text_width, text_height = self._calculate_text_dimensions(label)
                 # Calculate radius from text dimensions
                 radius = (text_width / 2.5)
-                
+
                 circle_data['x'].append(x)
                 circle_data['y'].append(y)
                 circle_data['radius'].append(radius)
                 circle_data['label'].append(label)
-                
+
                 # Store node properties for arrow calculations
                 self.node_props[node] = {'type': 'circle', 'x': x, 'y': y, 'radius': radius, 'label': label}
-                
+
             else:
                 # For scenario nodes (rectangles), calculate dimensions based on text
                 text_width, text_height = self._calculate_text_dimensions(label)
-                
+
                 rect_data['x'].append(x)
                 rect_data['y'].append(y)
                 rect_data['width'].append(text_width)
                 rect_data['height'].append(text_height)
                 rect_data['label'].append(label)
-                
+
                 # Store node properties for arrow calculations
                 self.node_props[node] = {'type': 'rect', 'x': x, 'y': y, 'width': text_width, 'height': text_height, 'label': label}
-            
+
             # Add text for all nodes
             text_data['x'].append(x)
             text_data['y'].append(y)
             text_data['text'].append(label)
-        
+
         # Add circles for start node
         if circle_data['x']:
             circle_source = ColumnDataSource(circle_data)
-            circles = Circle(x='x', y='y', radius='radius', 
+            circles = Circle(x='x', y='y', radius='radius',
                            fill_color=Spectral4[0])
             self.plot.add_glyph(circle_source, circles)
-        
+
         # Add rectangles for scenario nodes
         if rect_data['x']:
             rect_source = ColumnDataSource(rect_data)
             rectangles = Rect(x='x', y='y', width='width', height='height',
                             fill_color=Spectral4[0])
             self.plot.add_glyph(rect_source, rectangles)
-        
+
         # Add text labels for all nodes
         text_source = ColumnDataSource(text_data)
         text_labels = Text(x='x', y='y', text='text',
@@ -223,24 +193,24 @@
         """Calculate edge start and end points at node borders"""
         start_props = self.node_props.get(start_node)
         end_props = self.node_props.get(end_node)
-        
+
         # Node properties should always exist
         if not start_props or not end_props:
             raise ValueError(f"Node properties not found for nodes: {start_node}, {end_node}")
-        
+
         # Calculate direction vector
         dx = end_props['x'] - start_props['x']
         dy = end_props['y'] - start_props['y']
         distance = sqrt(dx*dx + dy*dy)
-        
+
         # Self-loops are handled separately, distance should never be 0
         if distance == 0:
             raise ValueError("Distance between different nodes should not be zero")
-        
+
         # Normalize direction vector
         dx /= distance
         dy /= distance
-        
+
         # Calculate start point at border
         if start_props['type'] == 'circle':
             start_x = start_props['x'] + dx * start_props['radius']
@@ -249,17 +219,17 @@
             # Find where the line intersects the rectangle border
             rect_width = start_props['width']
             rect_height = start_props['height']
-            
+
             # Calculate scaling factors for x and y directions
             scale_x = rect_width / (2 * abs(dx)) if dx != 0 else float('inf')
             scale_y = rect_height / (2 * abs(dy)) if dy != 0 else float('inf')
-            
+
             # Use the smaller scale to ensure we hit the border
             scale = min(scale_x, scale_y)
-            
+
             start_x = start_props['x'] + dx * scale
             start_y = start_props['y'] + dy * scale
-        
+
         # Calculate end point at border (reverse direction)
         # End nodes should never be circles for regular edges
         if end_props['type'] == 'circle':
@@ -267,21 +237,20 @@
         else:
             rect_width = end_props['width']
             rect_height = end_props['height']
-            
+
             # Calculate scaling factors for x and y directions (reverse)
             scale_x = rect_width / (2 * abs(dx)) if dx != 0 else float('inf')
             scale_y = rect_height / (2 * abs(dy)) if dy != 0 else float('inf')
-            
+
             # Use the smaller scale to ensure we hit the border
             scale = min(scale_x, scale_y)
-            
+
             end_x = end_props['x'] - dx * scale
             end_y = end_props['y'] - dy * scale
-        
+
         return start_x, start_y, end_x, end_y
 
     def add_self_loop(self, node_id: str):
->>>>>>> 87ca4198
         """
         Circular arc that starts and ends at the top side of the rectangle
         Start at 1/4 width, end at 3/4 width, with a circular arc above
@@ -289,61 +258,43 @@
         """
         # Get node properties directly by node ID
         node_props = self.node_props.get(node_id)
-        
+
         # Node properties should always exist
         if node_props is None:
             raise ValueError(f"Node properties not found for node: {node_id}")
-        
+
         # Self-loops should only be for rectangle nodes (scenarios)
         if node_props['type'] != 'rect':
             raise ValueError(f"Self-loops should only be for rectangle nodes, got: {node_props['type']}")
-        
+
         x, y = node_props['x'], node_props['y']
         width = node_props['width']
         height = node_props['height']
-        
+
         # Start: 1/4 width from left, top side
         start_x = x - width/4
         start_y = y + height/2
-        
+
         # End: 3/4 width from left, top side
         end_x = x + width/4
         end_y = y + height/2
-        
+
         # Arc height above the rectangle
         arc_height = width * 0.4
-        
+
         # Control points for a circular arc above
         control1_x = x - width/8
         control1_y = y + height/2 + arc_height
-        
+
         control2_x = x + width/8
         control2_y = y + height/2 + arc_height
-        
+
         # Create the Bezier curve (the main arc) with the same thickness as straight lines
         loop = Bezier(
-<<<<<<< HEAD
-            # starting point
-            x0=x + self.node_radius,
-            y0=y,
-
-            # end point
-            x1=x,
-            y1=y - self.node_radius,
-
-            # control points
-            cx0=x + 5 * self.node_radius,
-            cy0=y,
-            cx1=x,
-            cy1=y - 5 * self.node_radius,
-
-            # styling
-=======
             x0=start_x, y0=start_y,
             x1=end_x, y1=end_y,
             cx0=control1_x, cy0=control1_y,
             cx1=control2_x, cy1=control2_y,
->>>>>>> 87ca4198
             line_color=NetworkVisualiser.EDGE_COLOUR,
             line_width=NetworkVisualiser.EDGE_WIDTH,
             line_alpha=NetworkVisualiser.EDGE_ALPHA,
@@ -354,13 +305,13 @@
         # For a cubic Bezier, the tangent at the end point is from the last control point to the end point
         tangent_x = end_x - control2_x
         tangent_y = end_y - control2_y
-        
+
         # Normalize the tangent vector
         tangent_length = sqrt(tangent_x**2 + tangent_y**2)
         if tangent_length > 0:
             tangent_x /= tangent_length
             tangent_y /= tangent_length
-        
+
         # Add just the arrowhead (NormalHead) at the end point, oriented along the tangent
         arrowhead = NormalHead(
             size=NetworkVisualiser.ARROWHEAD_SIZE,
@@ -368,19 +319,10 @@
             fill_color=NetworkVisualiser.EDGE_COLOUR,
             line_width=NetworkVisualiser.EDGE_WIDTH
         )
-        
+
         # Create a standalone arrowhead at the end point
         # Strategy: use a very short Arrow that's essentially just the head
         arrow = Arrow(
-<<<<<<< HEAD
-            end=NormalHead(size=10,
-                           line_color=NetworkVisualiser.EDGE_COLOUR,
-                           fill_color=NetworkVisualiser.EDGE_COLOUR),
-
-            # -0.01 to guarantee that arrow points upwards.
-            x_start=x, y_start=y - self.node_radius - 0.01,
-            x_end=x, y_end=y - self.node_radius
-=======
             end=arrowhead,
             x_start=end_x - tangent_x * 0.001,  # Almost zero length line
             y_start=end_y - tangent_y * 0.001,
@@ -389,55 +331,38 @@
             line_color=NetworkVisualiser.EDGE_COLOUR,
             line_width=NetworkVisualiser.EDGE_WIDTH,
             line_alpha=NetworkVisualiser.EDGE_ALPHA
->>>>>>> 87ca4198
         )
         self.plot.add_layout(arrow)
 
-<<<<<<< HEAD
-        # add edge label
-        self.labels['x'].append(x + self.node_radius)
-        self.labels['y'].append(y - 4 * self.node_radius)
-        self.labels['label'].append(label)
-=======
         # Add edge label - positioned above the arc
         label_x = x
         label_y = y + height/2 + arc_height * 0.6
->>>>>>> 87ca4198
 
         return label_x, label_y
 
     def _add_edges(self):
         edge_labels = nx.get_edge_attributes(self.graph.networkx, "label")
-        
+
         # Create data sources for edges and edge labels
         edge_text_data = dict(x=[], y=[], text=[])
-        
+
         for edge in self.graph.networkx.edges():
             # Edge labels are always defined and cannot be lists
             edge_label = edge_labels[edge]
             edge_label = self._cap_name(edge_label)
             edge_text_data['text'].append(edge_label)
-            
+
             if edge[0] == edge[1]:
                 # Self-loop handled separately
                 label_x, label_y = self.add_self_loop(edge[0])
                 edge_text_data['x'].append(label_x)
                 edge_text_data['y'].append(label_y)
-                
+
             else:
-<<<<<<< HEAD
-                # edge between 2 different nodes
-                dx = x1 - x0
-                dy = y1 - y0
-
-                length = sqrt(dx ** 2 + dy ** 2)
-
-=======
                 # Calculate edge points at node borders
                 start_x, start_y, end_x, end_y = self._get_edge_points(edge[0], edge[1])
-                
+
                 # Add arrow between the calculated points
->>>>>>> 87ca4198
                 arrow = Arrow(
                     end=NormalHead(
                         size=NetworkVisualiser.ARROWHEAD_SIZE,
@@ -448,16 +373,10 @@
                 )
                 self.plot.add_layout(arrow)
 
-<<<<<<< HEAD
-                # add edge label
-                self.labels['x'].append((x0 + x1) / 2)
-                self.labels['y'].append((y0 + y1) / 2)
-                self.labels['label'].append(self._cap_name(edge_labels[edge]))
-=======
                 # Collect edge label data (position at midpoint)
                 edge_text_data['x'].append((start_x + end_x) / 2)
                 edge_text_data['y'].append((start_y + end_y) / 2)
-        
+
         # Add all edge labels at once
         if edge_text_data['x']:
             edge_text_source = ColumnDataSource(edge_text_data)
@@ -465,14 +384,9 @@
                                    text_align='center', text_baseline='middle',
                                    text_font_size='7pt')
             self.plot.add_glyph(edge_text_source, edge_labels_glyph)
->>>>>>> 87ca4198
-
-    @staticmethod
-    def _cap_name(name: str) -> str:
-        # TODO: cap name only if scenario graph
-        # And figure out how to make large graphs readable with long states
-        return name
-        if len(name) < Visualiser.MAX_VERTEX_NAME_LEN:
+
+    def _cap_name(self, name: str) -> str:
+        if len(name) < Visualiser.MAX_VERTEX_NAME_LEN or isinstance(self.graph, StateGraph):
             return name
 
-        return f"{name[:(Visualiser.MAX_VERTEX_NAME_LEN - 3)]}..."+        return f"{name[:(Visualiser.MAX_VERTEX_NAME_LEN-3)]}..."