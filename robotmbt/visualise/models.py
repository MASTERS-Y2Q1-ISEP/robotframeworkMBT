--- conflicted
+++ resolved
@@ -4,7 +4,6 @@
 import networkx as nx
 # numpy
 # scipy
-
 
 
 class ScenarioInfo:
@@ -72,6 +71,7 @@
 
             if from_node not in self.networkx.nodes:
                 self.networkx.add_node(
+
                     from_node, text=self.ids[from_node].name)
             if to_node not in self.networkx.nodes:
                 self.networkx.add_node(to_node, text=self.ids[to_node].name)
@@ -110,18 +110,8 @@
         """
         Calculate the position (x, y) for all nodes in self.networkx
         """
-<<<<<<< HEAD
-        self.pos['start'] = (0, len(self.networkx.nodes))
-        self.fixed.append('start')
-        if not self.fixed:
-            self.pos = nx.spring_layout(self.networkx, seed=42)
-        else:
-            self.pos = nx.spring_layout(
-                self.networkx, pos=self.pos, fixed=self.fixed, seed=42, method='energy', gravity=0.25)
-=======
         try:
             self.pos = nx.planar_layout(self.networkx)
         except nx.NetworkXException:
             # if planar layout cannot find a graph without crossing edges
-            self.pos = nx.arf_layout(self.networkx, seed=42)
->>>>>>> 708a0348
+            self.pos = nx.arf_layout(self.networkx, seed=42)